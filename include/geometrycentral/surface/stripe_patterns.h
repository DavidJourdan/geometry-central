#pragma once

#include "geometrycentral/surface/embedded_geometry_interface.h"
#include "geometrycentral/surface/intrinsic_geometry_interface.h"
#include <vector>

namespace geometrycentral {
namespace surface {

// Implementation of "Stripe Patterns on Surfaces" [Knoppel et al. 2015]

// Takes as input a geometry along with vertex-based frequencies and a line field (2-RoSy) and outputs a 2\pi-periodic
// function defined on triangle corners such that the 0 (mod 2\pi)
// Isolines of this function are stripes following the direction field spaced according to the target frequencies
std::tuple<CornerData<double>, FaceData<int>, FaceData<int>>
computeStripePattern(IntrinsicGeometryInterface& geometry, const VertexData<double>& frequencies,
                     const VertexData<Vector2>& directionField);

struct Isoline {
  std::vector<std::pair<Halfedge, double>> barycenters;
  bool open;
};

<<<<<<< HEAD
// extracts isolines as a list of barycentric coordinates and their corresponding halfedges
=======
// Extracts the zero (mod 2pi) level set of the function values defined on the corners
// and returns a list of barycentric coordinates and their corresponding halfedges
// WARNING this only works if there is no more than one isoline crossing at any edge of the geometry
>>>>>>> fe2df5ff
std::vector<Isoline> extractIsolinesFromStripePattern(IntrinsicGeometryInterface& geometry,
                                                      const CornerData<double>& stripeValues,
                                                      const FaceData<int>& zeroIndices,
                                                      const FaceData<int>& fieldIndices);

<<<<<<< HEAD
// extracts isolines as a list of vertex positions, requires the geometry to have an embedding
=======
// Same as above, but returns a representation suitable for Polyscope rendering (requires access to explicit vertex
// positions)
>>>>>>> fe2df5ff
std::tuple<std::vector<Vector3>, std::vector<std::array<int, 2>>>
extractPolylinesFromStripePattern(EmbeddedGeometryInterface& geometry, const CornerData<double>& values,
                                  const FaceData<int>& stripesIndices, const FaceData<int>& fieldIndices);

} // namespace surface
} // namespace geometrycentral<|MERGE_RESOLUTION|>--- conflicted
+++ resolved
@@ -21,26 +21,18 @@
   bool open;
 };
 
-<<<<<<< HEAD
-// extracts isolines as a list of barycentric coordinates and their corresponding halfedges
-=======
 // Extracts the zero (mod 2pi) level set of the function values defined on the corners
 // and returns a list of barycentric coordinates and their corresponding halfedges
 // WARNING this only works if there is no more than one isoline crossing at any edge of the geometry
->>>>>>> fe2df5ff
 std::vector<Isoline> extractIsolinesFromStripePattern(IntrinsicGeometryInterface& geometry,
-                                                      const CornerData<double>& stripeValues,
-                                                      const FaceData<int>& zeroIndices,
+                                                      const CornerData<double>& stripesValues,
+                                                      const FaceData<int>& stripesIndices,
                                                       const FaceData<int>& fieldIndices);
 
-<<<<<<< HEAD
-// extracts isolines as a list of vertex positions, requires the geometry to have an embedding
-=======
 // Same as above, but returns a representation suitable for Polyscope rendering (requires access to explicit vertex
 // positions)
->>>>>>> fe2df5ff
 std::tuple<std::vector<Vector3>, std::vector<std::array<int, 2>>>
-extractPolylinesFromStripePattern(EmbeddedGeometryInterface& geometry, const CornerData<double>& values,
+extractPolylinesFromStripePattern(EmbeddedGeometryInterface& geometry, const CornerData<double>& stripesValues,
                                   const FaceData<int>& stripesIndices, const FaceData<int>& fieldIndices);
 
 } // namespace surface
