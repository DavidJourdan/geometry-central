--- conflicted
+++ resolved
@@ -252,11 +252,7 @@
 
 namespace {
 
-<<<<<<< HEAD
-// checks if there's k \in \mathbb{Z} such that val1 < k < val2 or val2 < k < val1
-=======
 // checks if there's k \in \mathbb{Z} such that val1 < 2 k \pi < val2 or val2 < 2 k \pi < val1
->>>>>>> fe2df5ff
 bool crossesModulo2Pi(double val1, double val2, double& bary) {
   if (val1 == val2) return false;
 
@@ -293,23 +289,14 @@
     if (visited[f] || stripesIndices[f] != 0 || fieldIndices[f] != 0) continue;
     visited[f] = true;
 
-<<<<<<< HEAD
-    std::vector<std::vector<std::pair<Halfedge, double>>> tracePieces;
-    std::vector<Halfedge> boundaryHe;
-    bool open = true;
-
-    for (Halfedge h : f.adjacentHalfedges()) {
-      double bary;
-      Vector3 intersection;
-      if (crossesModulo2Pi(stripeValues[h.corner()], stripeValues[h.next().corner()], bary)) {
-=======
     Isoline iso;
-    int nbCrosses = 0;
+    iso.open = true;
+    int nbOfPieces = 0;
+
     for (Halfedge h : f.adjacentHalfedges()) {
       double bary;
       if (crossesModulo2Pi(stripeValues[h.corner()], stripeValues[h.next().corner()], bary)) {
-        nbCrosses += 1;
->>>>>>> fe2df5ff
+        nbOfPieces += 1;
         std::vector<std::pair<Halfedge, double>> isoPts;
         isoPts.emplace_back(h, bary);
 
@@ -327,22 +314,13 @@
             if (crossesModulo2Pi(stripeValues[he.corner()], stripeValues[he.next().corner()], bary)) {
               if (!oppFace.isBoundaryLoop() && visited[oppFace]) {
                 done = true;
-<<<<<<< HEAD
-                if (oppFace == f) open = false; // went back to the original face and made a loop
-=======
                 if (oppFace == f) iso.open = false; // went back to the original face and made a loop
->>>>>>> fe2df5ff
               } else {
                 if (oppFace.isBoundaryLoop() || stripesIndices[oppFace] != 0 || fieldIndices[oppFace] != 0)
                   done = true;
                 else
                   done = false;
 
-<<<<<<< HEAD
-                if (oppFace.isBoundaryLoop()) boundaryHe.push_back(he);
-
-=======
->>>>>>> fe2df5ff
                 isoPts.emplace_back(he, bary);
                 prevFace = curFace;
                 curFace = oppFace;
@@ -351,36 +329,18 @@
             }
           }
         }
-<<<<<<< HEAD
-        tracePieces.push_back(isoPts);
-      }
-    }
-    assert(tracePieces.size() < 3);
-
-    Isoline iso;
-    iso.open = open;
-
-    if (tracePieces.size() == 1) {
-      iso.barycenters = tracePieces[0];
-    } else if (tracePieces.size() == 2) {
-      // reverse the order and orientation of the segments in traces[0]
-      for (auto it = tracePieces[0].rbegin(); it != tracePieces[0].rend(); ++it) iso.barycenters.push_back(*it);
-
-      // stitch together both traces into one isoline
-      for (auto& it : tracePieces[1]) iso.barycenters.push_back(it);
-
-      isolines.push_back(iso);
-    }
-=======
         if (iso.barycenters.size() == 0) // reverse the order of the elements
           for (auto it = isoPts.rbegin(); it != isoPts.rend(); ++it) iso.barycenters.push_back(*it);
         else // stitch together both traces into one isoline
           for (auto& it : isoPts) iso.barycenters.push_back(it);
       }
     }
-    if (nbCrosses > 2) // isolines stop at singularities, so they should never branch out
+    if (nbOfPieces > 2) // isolines stop at singularities, so they should never branch out
       throw std::runtime_error("Isolines should only branch out on singularities");
->>>>>>> fe2df5ff
+
+    if (nbOfPieces > 0) {
+      isolines.push_back(iso);
+    }
   }
   return isolines;
 }
@@ -402,13 +362,8 @@
       double bary = pair.second;
       points.push_back(bary * geometry.vertexPositions[h.tailVertex()] +
                        (1 - bary) * geometry.vertexPositions[h.tipVertex()]);
-<<<<<<< HEAD
-      if (i < start + isoline.barycenters.size() - 1) // make sure not to add an edge in the last iteration
-      {
-=======
       // make sure not to add an edge in the last iteration
       if (i < start + static_cast<int>(isoline.barycenters.size()) - 1) {
->>>>>>> fe2df5ff
         std::array<int, 2> edge = {i, i + 1};
         edges.push_back(edge);
       }
